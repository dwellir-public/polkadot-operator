#!/usr/bin/env python3

import subprocess as sp
from pathlib import Path
import utils
import constants as c
import os
import logging

logger = logging.getLogger(__name__)


class Docker():

    def __init__(self, chain_name, docker_tag):
        self.chain_name = chain_name
        self.docker_tag = docker_tag

    def extract_resources_from_docker(self):
        if self.chain_name in ['spiritnet', 'peregrine', 'peregrine-stg-kilt']:
            self.__extract_from_docker('kiltprotocol/kilt-node', '/usr/local/bin/node-executable', '/node/dev-specs')
        elif self.chain_name == 'centrifuge' or self.chain_name == 'altair':
            self.__extract_from_docker('centrifugeio/centrifuge-chain', '/usr/local/bin/centrifuge-chain')
        elif self.chain_name == 'nodle' or self.chain_name == 'arcadia' or self.chain_name == 'eden':
            self.__extract_from_docker('nodlecode/chain', '/usr/local/bin/nodle-parachain')
        elif self.chain_name == 'acala' or self.chain_name == 'karura':
            self.__extract_from_docker(f'acala/{self.chain_name}-node', '/usr/local/bin/acala')
        elif self.chain_name == 'astar' or self.chain_name == 'shiden' or self.chain_name == 'shibuya':
            self.__extract_from_docker('staketechnologies/astar-collator', '/usr/local/bin/astar-collator')
        elif self.chain_name == 'darwinia' or self.chain_name == 'crab':
            self.__extract_from_docker('ghcr.io/darwinia-network/darwinia', '/home/darwinia/darwinia-nodes/darwinia')
        elif self.chain_name == 'moonbeam' or self.chain_name == 'moonriver' or self.chain_name == 'alphanet':
            self.__extract_from_docker('purestake/moonbeam', '/moonbeam/moonbeam')
        elif self.chain_name == 'zeitgeist':
            self.__extract_from_docker('zeitgeistpm/zeitgeist-node-parachain', '/usr/local/bin/zeitgeist')
        elif self.chain_name in ['phala', 'khala']:
            self.__extract_from_docker(f'phalanetwork/{self.chain_name}-node', '/usr/local/bin/khala-node')
        elif self.chain_name == 'heiko' or self.chain_name == 'parallel':
            self.__extract_from_docker('parallelfinance/parallel', '/usr/local/bin/parallel')
        elif self.chain_name == 'turing':
            self.__extract_from_docker('oaknetwork/turing', '/oak/oak-collator')
        elif self.chain_name == 'efinity':
            self.__extract_from_docker('enjin/efinity-node', '/efinity/efinity')
        elif self.chain_name == 'joystream':
            self.__extract_from_docker('joystream/node', '/joystream/node')
        elif self.chain_name == 'aleph-zero-mainnet' or self.chain_name == 'aleph-zero-testnet':
            self.__extract_from_docker('public.ecr.aws/p6e8q1z1/aleph-node', '/usr/local/bin/aleph-node')
        elif self.chain_name == 'equilibrium':
            self.__extract_from_docker('equilab/eq-para', '/usr/local/bin/paranode', '/etc/chainspec.json')
        elif self.chain_name in ['pendulum', 'amplitude']:
            try:
                self.__extract_from_docker('pendulumchain/pendulum-collator', '/usr/local/bin/pendulum-collator')
            except ValueError as e:
                logger.warning("Could not find pendulum-collator, trying amplitude-collator. Error: %s", e)
                self.__extract_from_docker('pendulumchain/pendulum-collator', '/usr/local/bin/amplitude-collator')
        elif self.chain_name == 'kapex':
            self.__extract_from_docker('totemlive/totem-parachain-collator', '/usr/local/bin/totem-parachain-collator')
        elif self.chain_name == 'clover':
            self.__extract_from_docker('cloverio/clover-para', '/opt/clover/bin/clover', '/opt/specs')
        elif self.chain_name == 'polkadex':
            self.__extract_from_docker('polkadex/parachain', '/data/bin/parachain-polkadex-node', '/data/polkadot-parachain-raw.json')
        elif self.chain_name == 'polkadex-mainnet':
            self.__extract_from_docker('polkadex/mainnet', '/usr/local/bin/polkadex-node', '/data/customSpecRaw.json')
        elif self.chain_name in ['crust-mainnet', 'crust-maxwell', 'crust-rocky']:
            self.__extract_from_docker('crustio/crust', '/opt/crust/crust')
        elif self.chain_name == 'subsocial':
            self.__extract_from_docker('dappforce/subsocial-parachain', '/usr/local/bin/subsocial-collator')
        elif self.chain_name == 'robonomics':
            self.__extract_from_docker('robonomics/robonomics', 'usr/local/bin/robonomics')
        elif self.chain_name == 'bittensor':
            self.__extract_from_docker('opentensor/subtensor', 'usr/local/bin/node-subtensor')
        elif self.chain_name in ['peaq', 'krest']:
            self.__extract_from_docker('peaq/parachain', 'usr/local/bin/peaq-node')
<<<<<<< HEAD
        elif self.chain_name == 'hyperbridge-nexus':
            self.__extract_from_docker('polytopelabs/hyperbridge', './hyperbridge')
=======
        elif self.chain_name == 'litentry':
            self.__extract_from_docker('litentry/litentry-parachain', '/usr/local/bin/litentry-collator')
>>>>>>> 8419e04a
        else:
            raise ValueError(f"{self.chain_name} is not a supported chain using Docker!")

    def __extract_from_docker(self, docker_image: str, docker_binary_path: str, docker_specs_path: str = None) -> None:
        docker_image_and_tag = f'{docker_image}:{self.docker_tag}'

        try:
            sp.run(['docker', 'pull', docker_image_and_tag], stderr=sp.PIPE, check=True)
        except sp.CalledProcessError as err:
            raise ValueError(f"Could not pull {docker_image_and_tag} check 'docker-tag'!") from err

        sp.run(['docker', 'create', '--name', 'tmp', docker_image_and_tag], check=False)
        utils.stop_service()
        sp.run(['docker', 'cp', f'tmp:{docker_binary_path}', c.BINARY_FILE], check=True)
        if docker_specs_path:
            sp.run(['docker', 'cp', f'tmp:{docker_specs_path}', c.HOME_DIR], check=True)
            sp.run(['chown', '-R', 'polkadot:polkadot', Path(c.HOME_DIR, Path(docker_specs_path).name)], check=True)
        utils.start_service()
        sp.run(['docker', 'rm', 'tmp'], check=True)
        sp.run(['docker', 'rmi', docker_image_and_tag], check=True)<|MERGE_RESOLUTION|>--- conflicted
+++ resolved
@@ -71,13 +71,10 @@
             self.__extract_from_docker('opentensor/subtensor', 'usr/local/bin/node-subtensor')
         elif self.chain_name in ['peaq', 'krest']:
             self.__extract_from_docker('peaq/parachain', 'usr/local/bin/peaq-node')
-<<<<<<< HEAD
         elif self.chain_name == 'hyperbridge-nexus':
             self.__extract_from_docker('polytopelabs/hyperbridge', './hyperbridge')
-=======
         elif self.chain_name == 'litentry':
             self.__extract_from_docker('litentry/litentry-parachain', '/usr/local/bin/litentry-collator')
->>>>>>> 8419e04a
         else:
             raise ValueError(f"{self.chain_name} is not a supported chain using Docker!")
 
