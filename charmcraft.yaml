--- conflicted
+++ resolved
@@ -3,10 +3,7 @@
 platforms:
   ubuntu@20.04:amd64:
   ubuntu@22.04:amd64:
-<<<<<<< HEAD
-=======
   ubuntu@24.04:amd64:
->>>>>>> a26e760a
 
 parts:
   charm:
