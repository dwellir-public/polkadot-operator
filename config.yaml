# Copyright 2024 Dwellir AB
# See LICENSE file for licensing details.
#
options:
  binary-url:
    type: string
    default: ""
    description: |
      Path to download one or multiple binaries or a single .deb or .tar.gz file.

      Example 1: https://github.com/paritytech/polkadot-sdk/releases/download/polkadot-v1.1.0/polkadot-parachain
      Example 2: "https://github.com/paritytech/polkadot-sdk/releases/download/polkadot-v1.1.0/polkadot https://github.com/paritytech/polkadot-sdk/releases/download/polkadot-v1.1.0/polkadot-execute-worker https://github.com/paritytech/polkadot-sdk/releases/download/polkadot-v1.1.0/polkadot-prepare-worker"
      Example 3: https://github.com/ComposableFi/composable/releases/download/release-v9.10035.5/composable-node_8.10035.5-1_amd64.deb
      Example 4: https://github.com/availproject/avail/releases/download/v1.9.0.0/x86_64-ubuntu-2204-data-avail.tar.gz

      NOTE 1: Different installation methods will be used depending on the downloaded file type.
      NOTE 2: Multiple binary install is currently only supported for the Polkadot relaychains, parachain support is not confirmed.
  binary-sha256-url:
    type: string
    default: ""
    description: |
      If the URL is provided, the charm downloads the sha256 and performs a checksum check against the binary.

      NOTE 1: Needs to point to the sha256 corresponding to the 'binary-url' ahead of downloading the binary to actually perform the check!
      NOTE 2: If multiple binary URL:s are supplied, multiple sha256 URL:s should be supplied as well, in the same order.
      NOTE 3: It's also possible to provide one sha256 URL with multiple binary URL:s if the sha256 file contains one row per binary.
  docker-tag:
    type: string
    default: ""
    description: |
      The tag of the docker image to extract binary from. E.g. `v1.5.0`.
  service-args:
    type: string
    default: ""
    description: |
      Extra arguments that the service should run with.
      '--chain=... --rpc-port=...' are required to set for the charm to run.
<<<<<<< HEAD
=======
  validator-address:
    type: string
    default: ""
    description: |
      If this is set, update-status will check if this node is currently validating for this address.
      HINT: If this config parameter is set, the actions `is-validating-this-era` and `is-validating-next-era` can be used.
>>>>>>> 1842a310
  chain-spec-url:
    type: string
    default: ""
    description: |
      If set, the file found in the URL will be used as value for the `--chain` argument LEFT of the -- separator.
      This means it will affect the parachain if running a parachain node or the relaychain or livechain if running one of those.
      NOTE: The URL needs to be to the raw chainspec file, not the GitHub page. Confirm the URL by testing that `wget <URL>` gives you the correct file.
  local-relaychain-spec-url:
    type: string
    default: ""
    description: |
      If set, the file found in the URL will be used as value for the `--chain` argument RIGHT of the -- separator.
      This means it will affect the local relaychain if running a parachain node.
      NOTE 1: Do not use this when running a relaychain or livechain node.
      NOTE 2: The URL needs to be to the raw chainspec file, not the GitHub page. Confirm the URL by testing that `wget <URL>` gives you the correct file.<|MERGE_RESOLUTION|>--- conflicted
+++ resolved
@@ -35,15 +35,6 @@
     description: |
       Extra arguments that the service should run with.
       '--chain=... --rpc-port=...' are required to set for the charm to run.
-<<<<<<< HEAD
-=======
-  validator-address:
-    type: string
-    default: ""
-    description: |
-      If this is set, update-status will check if this node is currently validating for this address.
-      HINT: If this config parameter is set, the actions `is-validating-this-era` and `is-validating-next-era` can be used.
->>>>>>> 1842a310
   chain-spec-url:
     type: string
     default: ""
